<<<<<<< HEAD
=======
use std::time::Duration;
use tokio::runtime::{self, Runtime};
use tokio::time::{self, delay_for};
>>>>>>> 8708b276

pub struct Worker {
    pub rt: Runtime,
}

impl Worker {
    pub fn new() -> Self {
        Self {
            rt: runtime::Builder::new()
                .threaded_scheduler()
<<<<<<< HEAD
                .enable_all()
=======
>>>>>>> 8708b276
                .build()
                .unwrap(),
        }
    }

    pub fn start_interval<F>(&self, interval: u64, f: F)
    where
        F: FnOnce() + Send + Copy + 'static,
    {
        self.rt.spawn(async move {
            loop {
                f();
<<<<<<< HEAD
                delay_for(Duration::from_secs(interval)).await;
=======
                delay_for(Duration::from_secs(interval));
>>>>>>> 8708b276
            }
        });
    }

    pub fn start_once<F>(&self, f: F)
    where
        F: FnOnce() + Send + 'static,
    {
        self.rt.spawn(async move { f() });
    }
<<<<<<< HEAD

    pub fn remove_cache(&self, interval: u64) {
        if interval == 0 {
            return;
        }

        self.start_interval(interval * 84600, move || {
            if let Some(cache_dir) = dirs::home_dir() {
                let cache_dir = cache_dir.join(".tanoshi/cache");
                match std::fs::remove_dir_all(cache_dir) {
                    Ok(_) => {}
                    Err(e) => error!("error remove cache: {}", e),
                }
            }
        });
    }
=======
>>>>>>> 8708b276
}<|MERGE_RESOLUTION|>--- conflicted
+++ resolved
@@ -1,9 +1,6 @@
-<<<<<<< HEAD
-=======
 use std::time::Duration;
 use tokio::runtime::{self, Runtime};
 use tokio::time::{self, delay_for};
->>>>>>> 8708b276
 
 pub struct Worker {
     pub rt: Runtime,
@@ -14,10 +11,7 @@
         Self {
             rt: runtime::Builder::new()
                 .threaded_scheduler()
-<<<<<<< HEAD
                 .enable_all()
-=======
->>>>>>> 8708b276
                 .build()
                 .unwrap(),
         }
@@ -30,11 +24,7 @@
         self.rt.spawn(async move {
             loop {
                 f();
-<<<<<<< HEAD
                 delay_for(Duration::from_secs(interval)).await;
-=======
-                delay_for(Duration::from_secs(interval));
->>>>>>> 8708b276
             }
         });
     }
@@ -45,7 +35,6 @@
     {
         self.rt.spawn(async move { f() });
     }
-<<<<<<< HEAD
 
     pub fn remove_cache(&self, interval: u64) {
         if interval == 0 {
@@ -62,6 +51,4 @@
             }
         });
     }
-=======
->>>>>>> 8708b276
 }